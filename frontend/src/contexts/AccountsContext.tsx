--- conflicted
+++ resolved
@@ -1,7 +1,6 @@
 "use client";
 
 import { createContext, useContext, useState, useEffect } from "react";
-<<<<<<< HEAD
 import { Account, AccountType } from "@/types/Account";
 import { BankAccountTransaction } from "@/types";
 import { createClient } from "@/utils/supabase/client";
@@ -20,25 +19,7 @@
 
 // Create a union type for all transaction types (currently just bank transactions)
 export type Transaction = BankAccountTransaction; // Will extend with other types later
-=======
-import { Account } from "@/types/Account";
-import { createClient } from "@/utils/supabase/client";
-import { fetchUserAccounts } from "@/database/Accounts";
-import { fetchAccountTransactions as fetchTxs } from "@/database/Transactions";
-import { BankAccountTransaction } from "@/types/Transaction";
-
-// Export database functions directly so components can use them
-export type { Account, AccountType } from "@/types/Account";
-export type { BankAccountTransaction } from "@/types/Transaction";
-export * from "@/database/Accounts";
-export * from "@/database/Transactions";
-
-// Define the Transaction type that will be used throughout the UI
-export type Transaction = Omit<BankAccountTransaction, "transaction_date"> & {
-  transaction_date: string;
-};
->>>>>>> 7cd9803f
-
+        
 // Core context interface - focused only on state management
 export type AccountsContextType = {
   // State
