--- conflicted
+++ resolved
@@ -6,11 +6,7 @@
 import { RealEstate } from "@/types/RealEstate";
 import { PlusCircle, Coins, Home, Car, CircleDollarSign, Building2 } from "lucide-react";
 import { SidebarMenu, SidebarMenuItem, SidebarMenuButton, SidebarMenuSub, SidebarMenuSubButton } from "./sidebar";
-<<<<<<< HEAD
-import { useState } from "react";
-=======
 import { useState, useEffect } from "react";
->>>>>>> 279b69bf
 import { useRouter } from "next/navigation";
 import { Dialog, DialogContent, DialogHeader, DialogTitle } from "@/components/ui/dialog";
 import { formatTotalAmount } from "@/lib/utils";
@@ -20,14 +16,17 @@
 import CryptoWalletForm from "@/components/LinkedAccounts/CryptoWalletForm";
 import { AccountType } from "@/types/Account";
 import React from "react";
-<<<<<<< HEAD
-import { AssetType } from "@/types/Asset";
-=======
->>>>>>> 279b69bf
 import InvestmentForm from "../Assets/InvestmentForm";
 
-const assetTypeIcons: Record<AssetType, React.ReactNode> = {
-  [AssetType.VEHICLE]: <Car className="h-4 w-4" />,
+// Define asset types as string literals
+export enum AssetType {
+  STOCK = "stock",
+  REAL_ESTATE = "real_estate",
+  VEHICLE = "vehicle",
+}
+
+const assetTypeIcons = {
+  [AssetType.STOCK]: <CircleDollarSign className="h-4 w-4" />,
   [AssetType.REAL_ESTATE]: <Home className="h-4 w-4" />,
 };
 
@@ -37,11 +36,8 @@
   [AccountType.CRYPTO]: <Coins className="h-4 w-4" />,
   [AccountType.CREDIT]: <CircleDollarSign className="h-4 w-4" />,
   [AccountType.SAVINGS]: <Building2 className="h-4 w-4" />,
-<<<<<<< HEAD
-=======
   [AccountType.REAL_ESTATE]: <Home className="h-4 w-4" />,
   [AccountType.VEHICLE]: <Car className="h-4 w-4" />,
->>>>>>> 279b69bf
 };
 
 const assetTypeLabels: Record<AssetType, string> = {
@@ -68,34 +64,12 @@
   subtype: AccountType | AssetType;
 };
 
-<<<<<<< HEAD
-// Helper function to extract street address from full address
-const extractStreetAddress = (fullAddress: string): string => {
-  if (!fullAddress) return "No Address";
-
-  // Split by commas and take the first part (street address)
-  const parts = fullAddress.split(",");
-  return parts[0].trim();
-};
-
-// Helper function to format property type for display
-const formatPropertyType = (propertyType: string): string => {
-  if (!propertyType) return "Property";
-
-  // Convert snake_case to Title Case
-  return propertyType
-    .split("_")
-    .map((word) => word.charAt(0).toUpperCase() + word.slice(1).toLowerCase())
-    .join(" ");
-};
-=======
 // Interface to track bank account details
 interface EnhancedAccount extends Account {
   bankDetails?: BankAccount;
   institution?: string;
   account_name?: string;
 }
->>>>>>> 279b69bf
 
 export function AssetsSidebar() {
   const { assets } = useAssets();
@@ -107,16 +81,11 @@
     type: "account",
     subtype: AccountType.BANK,
   });
-<<<<<<< HEAD
-=======
   const [enhancedAccounts, setEnhancedAccounts] = useState<EnhancedAccount[]>([]);
->>>>>>> 279b69bf
 
   // Split assets into vehicles and real estate
   const vehicles = assets.filter((asset): asset is Vehicle => "make" in asset);
   const realEstate = assets.filter((asset): asset is RealEstate => "address" in asset);
-<<<<<<< HEAD
-=======
 
   // Fetch additional details for bank and investment accounts
   useEffect(() => {
@@ -177,7 +146,6 @@
 
     fetchAccountDetails();
   }, [accounts]);
->>>>>>> 279b69bf
 
   const toggleSection = (type: AccountType | AssetType) => {
     setOpenSections((prev) => (prev.includes(type) ? prev.filter((t) => t !== type) : [...prev, type]));
@@ -203,29 +171,10 @@
     setDialogState((prev) => ({ ...prev, isOpen: false }));
   };
 
-<<<<<<< HEAD
-  // Get accounts of each type for display
-  const getBankAccounts = () => {
-    return Object.values(accounts[AccountType.BANK] || {});
-  };
-
-  const getInvestmentAccounts = () => {
-    return Object.values(accounts[AccountType.INVESTMENT] || {});
-  };
-
-  const getCryptoAccounts = () => {
-    return Object.values(accounts[AccountType.CRYPTO] || {});
-  };
-
-  const getCreditAccounts = () => {
-    return Object.values(accounts[AccountType.CREDIT] || {});
-  };
-=======
   const groupedAccounts = Object.values(AccountType).reduce((acc, type) => {
     acc[type] = enhancedAccounts.filter((account) => account.account_type === type);
     return acc;
   }, {} as Record<AccountType, EnhancedAccount[]>);
->>>>>>> 279b69bf
 
   // Function to render the appropriate form based on asset/account type
   const renderForm = () => {
@@ -292,37 +241,22 @@
               {accountTypeIcons[AccountType.BANK]}
               <span>{accountTypeLabels[AccountType.BANK]}</span>
             </div>
-<<<<<<< HEAD
-            <span className="text-xs text-muted-foreground">{bankAccounts.length}</span>
-=======
             <span className="text-xs text-muted-foreground">{groupedAccounts[AccountType.BANK].length}</span>
->>>>>>> 279b69bf
           </SidebarMenuButton>
 
           {openSections.includes(AccountType.BANK) && (
             <SidebarMenuSub>
-<<<<<<< HEAD
-              {bankAccounts.length === 0 ? (
-=======
               {groupedAccounts[AccountType.BANK].length === 0 ? (
->>>>>>> 279b69bf
                 <SidebarMenuSubButton onClick={() => handleAddAccount(AccountType.BANK)} className="italic text-muted-foreground">
                   <PlusCircle className="h-4 w-4" />
                   <span>Add Bank Account</span>
                 </SidebarMenuSubButton>
               ) : (
                 <React.Fragment>
-<<<<<<< HEAD
-                  {bankAccounts.map((account) => (
-                    <SidebarMenuSubButton key={account.id} onClick={() => router.push(`/accounts/bank/${account.id}`)} className="py-2 h-auto">
-                      <div className="flex flex-col items-start gap-1 w-full">
-                        <span className="leading-none">{account.account_name || `Account ${account.id}`}</span>
-=======
                   {groupedAccounts[AccountType.BANK].map((account) => (
                     <SidebarMenuSubButton key={account.id} onClick={() => router.push(`/accounts/${account.id}`)} className="py-2 h-auto">
                       <div className="flex flex-col items-start gap-1 w-full">
                         <span className="leading-none">{account.bankDetails?.account_name || `Account ${account.id}`}</span>
->>>>>>> 279b69bf
                         <span className="text-xs text-muted-foreground leading-none">{formatTotalAmount(account.balance)}</span>
                       </div>
                     </SidebarMenuSubButton>
@@ -357,11 +291,7 @@
               ) : (
                 <React.Fragment>
                   {vehicles.map((vehicle) => (
-<<<<<<< HEAD
-                    <SidebarMenuSubButton key={vehicle.id} onClick={() => router.push(`/assets/${vehicle.id}`)} className="py-2 h-auto">
-=======
                     <SidebarMenuSubButton key={vehicle.id} onClick={() => router.push(`/vehicles/${vehicle.id}`)} className="py-2 h-auto">
->>>>>>> 279b69bf
                       <div className="flex flex-col items-start gap-1 w-full">
                         <span className="leading-none">
                           {vehicle.make} {vehicle.model} ({vehicle.year})
@@ -400,21 +330,12 @@
               ) : (
                 <React.Fragment>
                   {realEstate.map((property) => (
-<<<<<<< HEAD
-                    <SidebarMenuSubButton key={property.id} onClick={() => router.push(`/assets/${property.id}`)} className="py-2 h-auto">
+                    <SidebarMenuSubButton key={property.id} onClick={() => router.push(`/real-estate/${property.id}`)} className="py-2 h-auto">
                       <div className="flex flex-col items-start gap-1 w-full">
                         <span className="leading-none">
                           {formatPropertyType(property.property_type)}: {extractStreetAddress(property.address)}
                         </span>
-                        <span className="text-xs text-muted-foreground leading-none">{formatTotalAmount(property.current_value || 0)}</span>
-=======
-                    <SidebarMenuSubButton key={property.id} onClick={() => router.push(`/real-estate/${property.id}`)} className="py-2 h-auto">
-                      <div className="flex flex-col items-start gap-1 w-full">
-                        <span className="leading-none">
-                          {property.property_type}: {property.address}
-                        </span>
                         <span className="text-xs text-muted-foreground leading-none">{formatTotalAmount(property.current_value)}</span>
->>>>>>> 279b69bf
                       </div>
                     </SidebarMenuSubButton>
                   ))}
@@ -435,51 +356,28 @@
               {accountTypeIcons[AccountType.INVESTMENT]}
               <span>{accountTypeLabels[AccountType.INVESTMENT]}</span>
             </div>
-<<<<<<< HEAD
-            <span className="text-xs text-muted-foreground">{investmentAccounts.length}</span>
-=======
             <span className="text-xs text-muted-foreground">{groupedAccounts[AccountType.INVESTMENT]?.length || 0}</span>
->>>>>>> 279b69bf
           </SidebarMenuButton>
 
           {openSections.includes(AccountType.INVESTMENT) && (
             <SidebarMenuSub>
-<<<<<<< HEAD
-              {investmentAccounts.length === 0 ? (
-                <SidebarMenuSubButton onClick={() => handleAddAccount(AccountType.INVESTMENT)} className="italic text-muted-foreground">
-=======
               {groupedAccounts[AccountType.INVESTMENT]?.length === 0 ? (
                 <SidebarMenuSubButton onClick={() => router.push("/accounts/investments/new")} className="italic text-muted-foreground">
->>>>>>> 279b69bf
                   <PlusCircle className="h-4 w-4" />
                   <span>Add Investment Account</span>
                 </SidebarMenuSubButton>
               ) : (
-<<<<<<< HEAD
-                <React.Fragment>
-                  {investmentAccounts.map((account) => (
-                    <SidebarMenuSubButton key={account.id} onClick={() => router.push(`/accounts/investment/${account.id}`)} className="py-2 h-auto">
-                      <div className="flex flex-col items-start gap-1 w-full">
-                        <span className="leading-none">{account.account_name || `Account ${account.id}`}</span>
-=======
                 <>
                   {groupedAccounts[AccountType.INVESTMENT]?.map((account) => (
                     <SidebarMenuSubButton key={account.id} onClick={() => router.push(`/accounts/investments/${account.id}`)} className="py-2 h-auto">
                       <div className="flex flex-col items-start gap-1 w-full">
                         <span className="leading-none">{account.account_name || account.institution || `Account ${account.id}`}</span>
->>>>>>> 279b69bf
                         <span className="text-xs text-muted-foreground leading-none">{formatTotalAmount(account.balance)}</span>
                       </div>
                     </SidebarMenuSubButton>
                   ))}
                   <SidebarMenuSubButton onClick={() => handleAddAccount(AccountType.INVESTMENT)} className="italic text-muted-foreground">
                     <PlusCircle className="h-4 w-4" />
-<<<<<<< HEAD
-                    <span>Add Another Investment Account</span>
-                  </SidebarMenuSubButton>
-                </React.Fragment>
-              )}
-=======
                     <span>Add Investment Account</span>
                   </SidebarMenuSubButton>
                 </>
@@ -506,7 +404,6 @@
                 <PlusCircle className="h-4 w-4" />
                 <span>Add Stock</span>
               </SidebarMenuSubButton>
->>>>>>> 279b69bf
             </SidebarMenuSub>
           )}
         </SidebarMenuItem>
@@ -522,31 +419,6 @@
 
           {openSections.includes(AccountType.CRYPTO) && (
             <SidebarMenuSub>
-<<<<<<< HEAD
-              {cryptoAccounts.length === 0 ? (
-                <SidebarMenuSubButton onClick={() => handleAddAccount(AccountType.CRYPTO)} className="italic text-muted-foreground">
-                  <PlusCircle className="h-4 w-4" />
-                  <span>Add Crypto Account</span>
-                </SidebarMenuSubButton>
-              ) : (
-                <React.Fragment>
-                  {cryptoAccounts.length > 0 &&
-                    cryptoAccounts.map((account) => (
-                      <SidebarMenuSubButton key={account.id} onClick={() => router.push(`/accounts/crypto/${account.id}`)} className="py-2 h-auto">
-                        <div className="flex flex-col items-start gap-1 w-full">
-                          <span className="leading-none">{account.account_name || `Account ${account.id}`}</span>
-                          <span className="text-xs text-muted-foreground leading-none">{formatTotalAmount(account.balance)}</span>
-                        </div>
-                      </SidebarMenuSubButton>
-                    ))}
-                  <SidebarMenuSubButton onClick={() => handleAddAccount(AccountType.CRYPTO)} className="italic text-muted-foreground">
-                    <PlusCircle className="h-4 w-4" />
-                    <span>Add Another Crypto Account</span>
-                  </SidebarMenuSubButton>
-                </React.Fragment>
-              )}
-=======
->>>>>>> 279b69bf
               <SidebarMenuSubButton onClick={() => handleAddAccount(AccountType.CRYPTO)} className="italic text-muted-foreground">
                 <PlusCircle className="h-4 w-4" />
                 <span>Add Cryptocurrency</span>
@@ -562,11 +434,7 @@
               {accountTypeIcons[AccountType.CREDIT]}
               <span>{accountTypeLabels[AccountType.CREDIT]}</span>
             </div>
-<<<<<<< HEAD
-            <span className="text-xs text-muted-foreground">{creditAccounts.length}</span>
-=======
             <span className="text-xs text-muted-foreground">{groupedAccounts[AccountType.CREDIT]?.length || 0}</span>
->>>>>>> 279b69bf
           </SidebarMenuButton>
 
           {openSections.includes(AccountType.CREDIT) && (
